--- conflicted
+++ resolved
@@ -366,15 +366,7 @@
     }
 
     get channelMentions() {
-<<<<<<< HEAD
-        if(this._channelMentions) {
-            return this._channelMentions;
-        }
-
-        return (this._channelMentions = (this.content?.match(/<#[0-9]+>/g) || []).map((mention) => mention.substring(2, mention.length - 1)));
-=======
         return this.#channelMentions ?? (this.#channelMentions = (this.content?.match(/<#[0-9]+>/g) || []).map((mention) => mention.substring(2, mention.length - 1)));
->>>>>>> 5bc017ee
     }
 
     get cleanContent() {
@@ -404,11 +396,7 @@
         }
 
         this.channelMentions.forEach((id) => {
-<<<<<<< HEAD
-            const channel = this._client.getChannel(id);
-=======
             const channel = this.#client.getChannel(id);
->>>>>>> 5bc017ee
             if(channel?.name && channel?.mention) {
                 cleanContent = cleanContent.replace(channel.mention, "#" + channel.name);
             }
