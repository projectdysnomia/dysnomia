--- conflicted
+++ resolved
@@ -74,17 +74,10 @@
         if(!this.encoding) {
             return;
         }
-<<<<<<< HEAD
-        if(this._dataPackets.push(packet) < this._dataPacketMax && this._endStream?.manualCB) {
-            process.nextTick(() => {
-                if(this._endStream?.manualCB) {
-                    this._endStream.transformCB();
-=======
         if(this.#dataPackets.push(packet) < this.#dataPacketMax && this.#endStream?.manualCB) {
             process.nextTick(() => {
                 if(this.#endStream?.manualCB) {
                     this.#endStream.transformCB();
->>>>>>> 5bc017ee
                 }
             });
         }
@@ -231,13 +224,8 @@
     }
 
     getDataPacket() {
-<<<<<<< HEAD
-        if(this._dataPackets.length < this._dataPacketMin && this._endStream?.manualCB) {
-            this._endStream.transformCB();
-=======
         if(this.#dataPackets.length < this.#dataPacketMin && this.#endStream?.manualCB) {
             this.#endStream.transformCB();
->>>>>>> 5bc017ee
         }
         if(this.#retransformer.length === 0) {
             return this.#dataPackets.shift();
@@ -305,11 +293,7 @@
             return;
         }
 
-<<<<<<< HEAD
-        this._endStream?.removeAllListeners("data");
-=======
         this.#endStream?.removeAllListeners("data");
->>>>>>> 5bc017ee
 
         this.reset();
         if(this.encoding) {
